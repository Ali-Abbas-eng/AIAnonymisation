import matplotlib.pyplot as plt
import itertools
<<<<<<< HEAD
=======
import requests
>>>>>>> 59264ea1
from detectron2.structures import BoxMode
from detectron2.data import DatasetCatalog, MetadataCatalog
from detectron2.utils.visualizer import Visualizer
from tqdm import tqdm
import json
import os
import shutil
import numpy as np
from typing import List, Dict, Union
import cv2
import gdown
import zipfile
import tarfile
import lzma


CELEB_A_DATASET_DIRECTORY = os.path.join('data', 'raw', 'CelebA')
CELEB_A_IMAGES_DIRECTORY = os.path.join('data', 'raw', 'CelebA', 'img_celeba')
CELEB_A_ANNOTATIONS_FILE = os.path.join('data', 'raw', 'CelebA', 'anno', 'list_bbox_celeba.txt')
CELEB_A_INFORMATION_FILE = os.path.join('data', 'raw', 'CelebA', 'celeba_info.json')

WIDER_FACE_IMAGES_DIRECTORY = os.path.join('data', 'raw', 'WIDER_FACE')
WIDER_FACE_IMAGES_DIRECTORY_TRAIN = os.path.join('data', 'raw', 'WIDER_FACE', 'WIDER_train', 'images')
WIDER_FACE_ANNOTATIONS_FILE_TRAIN = os.path.join('data', 'raw', 'WIDER_FACE', 'wider_face_split',
                                                 'wider_face_train_bbx_gt.txt')
WIDER_FACE_IMAGES_DIRECTORY_VALID = os.path.join('data', 'raw', 'WIDER_FACE', 'WIDER_val', 'images')
WIDER_FACE_ANNOTATIONS_FILE_VALID = os.path.join('data', 'raw', 'WIDER_FACE', 'wider_face_split',
                                                 'wider_face_val_bbx_gt.txt')

WIDER_FACE_INFORMATION_FILE = os.path.join('data', 'raw', 'WIDER_FACE', 'wider_face.json')

CELEB_A_NUM_CANDIDATES = {
    'train': 160_000,
    'test': 10000,
    'val': 5000
}

# WIDER_FACE_NUM_CANDIDATES = {
#     'train': 10_0,
#     'test': 1000,
#     'val': 1000
# }

CCPD_NUM_CANDIDATES = {
    'train': 160_000,
    'test': 10000,
    'val': 5000
}

FINAL_DATA_PATH = 'data'
IMAGES_DATA_DIRECTORY = os.path.join(FINAL_DATA_PATH, 'images')

DATASET_INFO_FILE_TRAIN = os.path.join(FINAL_DATA_PATH, 'train.json')
DATASET_INFO_FILE_TEST = os.path.join(FINAL_DATA_PATH, 'test.json')
DATASET_INFO_FILE_VAL = os.path.join(FINAL_DATA_PATH, 'val.json')

CCPD_IMAGES_DIRECTORY = os.path.join('data', 'raw', 'CCPD2019')
CCPD_INFORMATION_FILE = os.path.join('data', 'raw', 'CCPD2019', 'CCPD2019.json')

IMAGE_SIZE = (360, 580)


def pre_process_data(image_path: str, bounding_boxes: list) -> list:
    """
    Pre-processes an image by resizing it and its corresponding bounding boxes.

    Args:
        image_path (str): The path to the image file.
        bounding_boxes (list): A list of bounding boxes in the format [x_min, y_min, x_max, y_max].

    Returns:
        list: A list of updated bounding boxes.
    """
    # Load the image from the given path
    image = plt.imread(image_path)

    # Resize the image and its corresponding bounding boxes
    image, bounding_boxes = adaptive_resize(image, bounding_boxes, new_size=IMAGE_SIZE)

    # Save the resized image to the same path
    plt.imsave(image_path, image)

    # Return the updated bounding boxes
    return bounding_boxes


def plot_images(images, show: bool):
    """
    Plots the input images using matplotlib.

    Args:
        images (numpy.ndarray): A 4D numpy array containing the images to plot.
        show (bool): whether to show the plot or not.
    Returns:
        None
    """
    if images.shape[0] > 4:
        # Create a grid of subplots with 4 columns
        fig, axs = plt.subplots(nrows=images.shape[0] // 4, ncols=4, figsize=(15, 10))
        for i in range(images.shape[0]):
            # Plot the current image in the appropriate subplot
            axs[i // 4, i % 4].imshow(images[i])
            axs[i // 4, i % 4].axis('off')
    else:
        # Create a grid of subplots with 1 column
        fig, axs = plt.subplots(nrows=images.shape[0], ncols=1, figsize=(15, 10))
        for i in range(images.shape[0]):
            # Plot the current image in the appropriate subplot
            axs[i].imshow(images[i])
            axs[i].axis('off')
    if show:
        plt.show()
    return fig


def visualize_sample(info_file: str, n_samples: int = 8, show=True, save_path: str = None):
    """
    Visualize a sample from a custom dataset for detectron2.

    This function takes in a list of dataset records and an index for the sample to be visualized.
    It reads the image and annotations for the specified sample and displays them using detectron2's
    Visualizer class.

    Args:
        info_file (str): The name (path) of the file containing the dataset information to draw from.
        n_samples (int): The number of images to draw and view.
        show (bool): whether to show the images plot or not
        save_path (str): path to a non-existent png file to which the plot will be saved, None equals don't save
    """
    # retrieve the registered dataset
    dataset_dicts = json.load(open(info_file))
    dataset_name = 'visualization_only'
    register_dataset(info_file, dataset_name)

    # generate random indexes to select images
    indexes = np.random.permutation(len(dataset_dicts))

    images = []
    for i in range(n_samples):
        # Get record for specified sample
        record = dataset_dicts[indexes[i]]

        # Read image using cv2's imread function
        # noinspection PyUnresolvedReferences
        img = cv2.imread(record['file_name'])

        # Convert image from BGR to RGB format
        # noinspection PyUnresolvedReferences
        img = cv2.cvtColor(img, cv2.COLOR_BGR2RGB)

        # Create Visualizer object
        v = Visualizer(img[:, :, ::-1], metadata=MetadataCatalog.get(dataset_name), scale=1)

        # Use draw_dataset_dict method to draw annotations on image
        v = v.draw_dataset_dict(record)

        # Add the image to the list
        images.append(cv2.resize(v.get_image()[:, :, ::-1], (256, 256)))

    # Get annotated images using matplotlib imshow function
    fig = plot_images(np.array(images), show=show)
    # Save the plot to the specified path
    if save_path is not None:
        fig.savefig(save_path)


def adaptive_resize(image, bounding_boxes, new_size):
    """
    Resizes an image and its corresponding bounding boxes.

    Args:
        image (numpy.ndarray): The image to resize.
        bounding_boxes (list): A list of bounding boxes in the format [x_min, y_min, x_max, y_max].
        new_size (tuple): The new size of the image in the format (width, height).

    Returns:
        numpy.ndarray: The resized image.
        list: A list of bounding boxes with updated coordinates.
    """
    # Get the old size of the image
    old_size = image.shape[:2]

    # Calculate the scaling factor for each dimension
    scale_x = new_size[0] / old_size[0]
    scale_y = new_size[1] / old_size[1]

    # Resize the image
    # noinspection PyUnresolvedReferences
    resized_image = cv2.resize(image, new_size[::-1])

    # Update the bounding box coordinates
    new_bounding_boxes = []
    for i in range(0, len(bounding_boxes), 4):
        bbox = bounding_boxes[i: i + 4]
        x_min = int(bbox[0] * scale_x)
        y_min = int(bbox[1] * scale_y)
        x_max = int(bbox[2] * scale_x)
        y_max = int(bbox[3] * scale_y)
        new_bounding_boxes.extend([x_min, y_min, x_max, y_max])

    return resized_image, new_bounding_boxes


def create_record(image_path: str,
                  bounding_boxes: list,
                  index: int,
                  category_id: int = 0):
    """
    This function creates a record for a single image.

    Args:
        image_path (str): The path of the image.
        bounding_boxes (list): The list of bounding boxes.
        index (int): The index of the image.
        category_id (int): The category id.
    Returns:
        record (dict): The record for the image.
    """
    # Initialize the record dictionary and read the image
    record = {}
    image = plt.imread(image_path)

    # Add the image path, height, width, and index to the record dictionary
    record['file_name'] = image_path
    record['height'], record['width'] = image.shape[:2]
    record['image_id'] = index

    # Add the annotations to the record dictionary and return the record
    record['annotations'] = get_annotations(bounding_boxes=bounding_boxes,
                                            category_id=category_id)
    return record


def get_annotations(bounding_boxes, category_id):
    # Initialize the annotations list and loop through the bounding boxes
    annotations = []
    for i in range(0, len(bounding_boxes), 4):
        # Get the bounding box coordinates
        x_min, y_min, x_max, y_max = bounding_boxes[i: i + 4]

        # Create the polygon and flatten it
        poly = [
            (x_min, y_min), (x_max, y_min),
            (x_max, y_max), (x_min, y_max)
        ]
        poly = list(itertools.chain.from_iterable(poly))

        # Create the annotation dictionary and append it to the annotations list
        annotation = {
            'bbox': [x_min, y_min, x_max, y_max],
            'bbox_mode': BoxMode.XYXY_ABS,
            'segmentation': [poly],
            'category_id': category_id,
            'iscrowd': 0
        }
        annotations.append(annotation)
    return annotations


def create_dataset_dicts(split: str, data_directory: str = 'data'):
    """
    a functionality to merge json files that contain portions of the total dataset (each downloaded individually)
    Args:
        split: str, the set of the data which separate files are to be merged, could be ['train', 'test', 'val']
        data_directory: str, the directory to flip around looking for the data to use

    Returns: list[dict]
        a list of dictionaries containing information about the dataset as a whole

    """
    total_data = os.path.join(data_directory, f'{split}_info.json')
    if os.path.isfile(total_data):
        data = json.load(open(total_data, 'r'))
        return data

    else:
        # initialise an empty list to hold the data objects
        data = []

        # recursively iterate through the data directory and look for the json files
        for root, dirs, files in os.walk(data_directory):
            # iterate through all the files contained the current directory
            for file in files:
                # is the current file is a json file
                if file.endswith('.json'):
                    # if the file name contains the name of the split of interest
                    if split in file:
                        # load the content of the file (which is a list) and extend the data list we initialised earlier
                        data.extend(json.load(open(os.path.join(root, file))))
        json.dump(data, open(total_data, 'w'))
        # return the list of dictionaries that represents the datasets
        return data


def register_dataset(info_file, dataset_name) -> None:
    """
    registers the datasets into detectron2's acceptable format
    :param info_file: str (path-like), the json file holding the dataset information.
    :param dataset_name: str, the name of the dataset to be registered.
    :return: None
    """
    try:
        # read the file representing the current split
        dataset_dicts = json.load(open(info_file))

        # register the current data split
        DatasetCatalog.register(dataset_name, lambda: dataset_dicts)

        # Set thing_classes for the current split using MetadataCatalog.get().set()
        MetadataCatalog.get(dataset_name).set(thing_classes=['Face', 'LP'])
    except AssertionError as ex:
        print(ex)


def modify_record(record, new_index, new_path):
    """
    Modify the record with new index and new path.

    Args:
        record: A dictionary containing the record information.
        new_index: An integer representing the new index.
        new_path: A string representing the new path.

    Returns:
        A dictionary containing the modified record information.
    """
    record['file_name'] = new_path
    record['image_id'] = new_index
    return record


def generate_data_split(info: List[Dict],
                        split: str,
                        indexes: np.ndarray,
                        start_index: int,
                        file_base_name: str,
                        data_directory: str):
    """
    Generates data for a given split.

    Args:
        info: list of dictionaries representing the dataset
        split: A string representing the split.
        indexes: List, a list of indexes to get from the dataset.
        start_index: int, an integer representing the number from which to start giving incremental IDs
        file_base_name: str, the beginning of the new file name to be saved in another folder
        data_directory: str, the directory to which new files will be saved

    Returns:
        A list containing the data for the given split.
    """
    data = []
    # noinspection PyTypeChecker
    for i, index in tqdm(enumerate(indexes), total=len(indexes), desc=f'Generating Data ({file_base_name}_{split})'):
        # Get the file name and path.
        file_name = info[index]['file_name'].split(os.path.sep)[-1]
        file_name = f'{file_base_name}_{file_name}'
        file_path = os.path.join(data_directory, file_name)

        # Copy the file to the face data path.
        shutil.copyfile(info[index]['file_name'], file_path)

        # Modify the record and append it to the data list.
        new_record = modify_record(record=info[index], new_index=i + start_index, new_path=file_path)
        data.append(new_record)

    return data


def select_from_data(json_file: str,
                     start_indexes: dict,
                     new_file_base_name: str,
                     num_examples: dict,
                     output_directory: str,
                     final_data_path: str or os.PathLike):
    """
        Selects data from CelebA dataset.

        Args:
            json_file: A string representing the path to the CelebA information file.
            start_indexes: A dictionary containing the start index for each split.
            new_file_base_name: str, the string at the beginning of each new dataset file.
            num_examples: dict, a dictionary containing the number of examples in each data split.
            output_directory: str, the directory to which new data files will be saved.
            final_data_path: str or os.PathLike, the directory to which the final json file will be saved.

        Returns:
            Three lists containing the data for train, test and validation splits.
        """
    assert type(start_indexes) == dict
    assert list(start_indexes.keys()) == ['train', 'test', 'val'], f'Unknown keys in start_indexes\n' \
                                                                   f'\t{start_indexes.keys()}'
    assert list(num_examples.keys()) == ['train', 'test', 'val'], f'Unknown keys in num_examples\n' \
                                                                  f'\t{num_examples.keys()}'

    # Load the dataset information file.
    info = json.load(open(json_file, 'r'))

    # creat an indexer to randomly select files from the dataset
    indexer = np.random.permutation(len(info))

    # Create the face data path if it doesn't exist.
    os.makedirs(output_directory, exist_ok=True)

    # initialise an empty list to hold the file names that hold the data splits temporarily
    files = {}

    for split in start_indexes.keys():
        # Generate data for train, test and validation splits.
        indexes = indexer[:num_examples[split]]
        data = generate_data_split(info=info,
                                   split=split,
                                   indexes=indexes,
                                   start_index=start_indexes[split],
                                   file_base_name=new_file_base_name,
                                   data_directory=output_directory)
        indexer = indexer[num_examples[split]:]
        temp_file = os.path.join(final_data_path, f'{new_file_base_name}_{split}_temp.json')
        json.dump(data, open(temp_file, 'w'))
        files[split] = temp_file

    return files


def merge(files: list, output_file: str) -> str:
    """
    Merges multiple JSON files into a single file.

    Args:
        files (list): A list of file paths to JSON files to be merged.
        output_file (str): The path to the output file.

    Returns:
        str: The path to the output file.
    """
    # Initialize an empty list to store the data from all files
    data = []

    # Iterate over each file in the input list
    for file in files:
        # Load the data from the current file and extend the data list
        data.extend(json.load(open(file)))

    # Dump the merged data into the output file
    json.dump(data, open(output_file, 'w'))

    # Return the path to the output file
    return output_file


def generate_splits(directory: str or os.PathLike,
                    original_json: str or os.PathLike,
                    num_examples: dict,
                    dataset_name: str,
                    shuffle: bool = True):
    """
    Generates train, test and validation splits from a given dataset.

    Args:
        directory (str or os.PathLike): The directory where the generated splits will be saved.
        original_json (str or os.PathLike): The path to the original dataset in JSON format.
        num_examples (dict): A dictionary containing the number of examples for each split.
                             Must have keys 'train', 'test' and 'val'.
        dataset_name (str): The name of the dataset.
        shuffle (bool): If True, shuffles the data before generating the splits. Default is True.

    Returns:
        None
    """
    # Check that the num_examples dictionary has the correct keys
    assert list(num_examples.keys()) == ['train', 'test', 'val']

    # Load the data from the original JSON file
    data = json.load(open(original_json))

    # Shuffle the data if shuffle is True
    if shuffle:
        indexes = np.random.permutation(len(data))
    else:
        indexes = np.arange(len(data))

    # Get the indexes for each split
    train_indexes = indexes[:num_examples['train']]
    test_indexes = indexes[len(train_indexes): len(train_indexes) + num_examples['test']]
    val_indexes = indexes[len(train_indexes) + len(test_indexes):
                          len(train_indexes) + len(test_indexes) + num_examples['val']]

    # Get the data for each split
    train_data = [data[int(index)] for index in train_indexes]
    test_data = [data[int(index)] for index in test_indexes]
    val_data = [data[int(index)] for index in val_indexes]

    # Save the splits to their respective JSON files
    json.dump(train_data, open(os.path.join(directory, dataset_name + '_train.json'), 'w'))
    json.dump(test_data, open(os.path.join(directory, dataset_name + '_test.json'), 'w'))
    json.dump(val_data, open(os.path.join(directory, dataset_name + '_val.json'), 'w'))


def path_fixer(path: str) -> str:
    """
<<<<<<< HEAD
    Replaces forward slashes, backslashes and multiple slashes in a path with the appropriate separator for the
    operating system.
=======
    Replaces forward slashes, backslashes and multiple slashes in a path with the appropriate separator for
    the operating system.
>>>>>>> 59264ea1

    Args:
    path (str): The path to be fixed.

    Returns:
    str: The fixed path with the correct OS-relative separators.
    """

    # Replace double and single forward slashes with a temporary separator symbol ('$')
    path = path.replace('//', '$')
    path = path.replace('/', '$')

    # Replace backslashes with the temporary separator symbol ('$')
    path = path.replace('\\', '$')

    # Replace the temporary separator symbol ('$') with the correct separator for the operating system
    path = path.replace('$', os.path.sep)

    return path


def download(urls, directory):
    """
    downloads the files at the specified dataset-specific urls
    Args:
        urls: dict, (key, value) pairs representing file names (keys) and their corresponding urls (values)
        directory: str or os.PathLike, the path to the directory to which all downloads will be saved.

    Returns:
        None
    """
    # Create the directory if it doesn't exist
    os.makedirs(directory, exist_ok=True)

    # iterate through provided urls
    for key, value in urls.items():
        if '.' in key:
            gdown.download(url=value,
                           output=os.path.join(directory, key))
        # otherwise, it's probably a folder
        else:
<<<<<<< HEAD
            gdown.download_folder(url=value,
                                  output=directory,
                                  quiet=False,
                                  proxy=None,
                                  speed=None,
                                  use_cookies=True)
=======
            # the key has "." then it's probably a file
            if '.' in key:
                gdown.download(url=value,
                               output=os.path.join(directory, key))
            # otherwise, it's probably a folder
            else:
                gdown.download_folder(url=value,
                                      output=directory,
                                      quiet=False,
                                      proxy=None,
                                      speed=None,
                                      use_cookies=True)


# Set a dictionary of supported compression formats
SUPPORTED_EXTENSIONS = {
    '.zip': {'file': lambda path: zipfile.ZipFile(path),
             'members': lambda file: file.namelist()},

    '.tar.gz': {'file': lambda path: tarfile.open(path),
                'members': lambda file: file.getmembers()},

    '.tar.xz': {'file': lambda path: tarfile.open(fileobj=lzma.open(path)),
                'members': lambda file: file.getmembers()},
    '.tgz': {'file': lambda path: tarfile.open(path, 'r:gz'),
             'members': lambda file: file.getmembers()}
}


def extract(path: Union[str, os.PathLike], output_directory: Union[str, os.PathLike]):
    """
    a function that extracts the file at the specified path
    Args:
        path: str or os.PathLike, the path to the file to be extracted.
        output_directory: str or os.PathLike, the path to the output file.

    Returns:
        None

    """
    # get the extension of the file
    extension = path[path.index('.'):]

    # get the corresponding information based on the file type
    file_info = SUPPORTED_EXTENSIONS.get(extension, None)

    # if the dictionary doesn't contain the specified file types are available
    if file_info is None:
        # raise a key error explaining what formats are
        raise KeyError(f'Extension {extension} is not supported')

    # get the file handle
    file = file_info['file'](path)
    # get a list of members the file contains
    members = file_info['members'](file)
    # noinspection PyTypeChecker
    # iterate through the list of members
    for member in tqdm(members, total=len(members), desc=f'Extracting files from {path} to {output_directory}'):
        # noinspection PyUnresolvedReferences
        # extract current member
        try:
            file.extract(member, path=output_directory)
        except PermissionError:
            # Most likely it's a duplicated file trying to be written again
            pass


if __name__ == '__main__':
    extract(path='data/zipped/yolo_plate_dataset.tar.gz',
            output_directory='data/raw/YOLO_EXTRACTOR_TEST_GZ_EXTRACTOR')

    extract(path='data/zipped/yolo_plate_dataset.tar.xz',
            output_directory='data/raw/YOLO_EXTRACTOR_TEST_XZ_EXTRACTOR')

    extract(path='data/zipped/yolo_plate_dataset.zip',
            output_directory='data/raw/YOLO_EXTRACTOR_TEST_ZIP_EXTRACTOR')
    test_urls = {'images': 'https://vis-www.cs.umass.edu/fddb/originalPics.tar.gz',
                 'annotations': 'https://vis-www.cs.umass.edu/fddb/FDDB-folds.tgz',
                 'list_bbox_celeba.txt': 'https://drive.google.com/uc?id=19X0GE3kP6tNatS9kZ2-Ks2_OeeCtqeFI'}
    download_directory = os.path.join('data', 'zipped', 'experimental downloads')
    download(test_urls, download_directory)
>>>>>>> 59264ea1
<|MERGE_RESOLUTION|>--- conflicted
+++ resolved
@@ -1,9 +1,5 @@
 import matplotlib.pyplot as plt
 import itertools
-<<<<<<< HEAD
-=======
-import requests
->>>>>>> 59264ea1
 from detectron2.structures import BoxMode
 from detectron2.data import DatasetCatalog, MetadataCatalog
 from detectron2.utils.visualizer import Visualizer
@@ -12,7 +8,7 @@
 import os
 import shutil
 import numpy as np
-from typing import List, Dict, Union
+from typing import List, Dict
 import cv2
 import gdown
 import zipfile
@@ -504,13 +500,8 @@
 
 def path_fixer(path: str) -> str:
     """
-<<<<<<< HEAD
     Replaces forward slashes, backslashes and multiple slashes in a path with the appropriate separator for the
     operating system.
-=======
-    Replaces forward slashes, backslashes and multiple slashes in a path with the appropriate separator for
-    the operating system.
->>>>>>> 59264ea1
 
     Args:
     path (str): The path to be fixed.
@@ -552,26 +543,12 @@
                            output=os.path.join(directory, key))
         # otherwise, it's probably a folder
         else:
-<<<<<<< HEAD
             gdown.download_folder(url=value,
                                   output=directory,
                                   quiet=False,
                                   proxy=None,
                                   speed=None,
                                   use_cookies=True)
-=======
-            # the key has "." then it's probably a file
-            if '.' in key:
-                gdown.download(url=value,
-                               output=os.path.join(directory, key))
-            # otherwise, it's probably a folder
-            else:
-                gdown.download_folder(url=value,
-                                      output=directory,
-                                      quiet=False,
-                                      proxy=None,
-                                      speed=None,
-                                      use_cookies=True)
 
 
 # Set a dictionary of supported compression formats
@@ -624,21 +601,4 @@
             file.extract(member, path=output_directory)
         except PermissionError:
             # Most likely it's a duplicated file trying to be written again
-            pass
-
-
-if __name__ == '__main__':
-    extract(path='data/zipped/yolo_plate_dataset.tar.gz',
-            output_directory='data/raw/YOLO_EXTRACTOR_TEST_GZ_EXTRACTOR')
-
-    extract(path='data/zipped/yolo_plate_dataset.tar.xz',
-            output_directory='data/raw/YOLO_EXTRACTOR_TEST_XZ_EXTRACTOR')
-
-    extract(path='data/zipped/yolo_plate_dataset.zip',
-            output_directory='data/raw/YOLO_EXTRACTOR_TEST_ZIP_EXTRACTOR')
-    test_urls = {'images': 'https://vis-www.cs.umass.edu/fddb/originalPics.tar.gz',
-                 'annotations': 'https://vis-www.cs.umass.edu/fddb/FDDB-folds.tgz',
-                 'list_bbox_celeba.txt': 'https://drive.google.com/uc?id=19X0GE3kP6tNatS9kZ2-Ks2_OeeCtqeFI'}
-    download_directory = os.path.join('data', 'zipped', 'experimental downloads')
-    download(test_urls, download_directory)
->>>>>>> 59264ea1
+            pass