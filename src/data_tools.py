--- conflicted
+++ resolved
@@ -11,14 +11,11 @@
 import numpy as np
 from typing import List, Dict, Union
 import cv2
-<<<<<<< HEAD
 import gdown
-=======
 import zipfile
 import tarfile
 import lzma
 
->>>>>>> f7592b77
 
 CELEB_A_DATASET_DIRECTORY = os.path.join('data', 'raw', 'CelebA')
 CELEB_A_IMAGES_DIRECTORY = os.path.join('data', 'raw', 'CelebA', 'img_celeba')
@@ -566,7 +563,6 @@
     return path
 
 
-<<<<<<< HEAD
 
 def download(urls, directory):
     """
@@ -603,14 +599,6 @@
                                       use_cookies=True)
 
 
-if __name__ == '__main__':
-    test_urls = {'images': 'https://vis-www.cs.umass.edu/fddb/originalPics.tar.gz',
-            'annotations': 'https://vis-www.cs.umass.edu/fddb/FDDB-folds.tgz',
-            'list_bbox_celeba.txt': 'https://drive.google.com/uc?id=19X0GE3kP6tNatS9kZ2-Ks2_OeeCtqeFI'}
-    download_directory = os.path.join('data', 'zipped', 'experimental downloads')
-    download(test_urls, download_directory)
-
-=======
 # Set a dictionary of supported compression formats
 SUPPORTED_EXTENSIONS = {
     '.zip': {'file': lambda path: zipfile.ZipFile(path),
@@ -667,4 +655,8 @@
 
     extract(path='data/zipped/yolo_plate_dataset.zip',
             output_directory='data/raw/YOLO_EXTRACTOR_TEST_ZIP_EXTRACTOR')
->>>>>>> f7592b77
+    test_urls = {'images': 'https://vis-www.cs.umass.edu/fddb/originalPics.tar.gz',
+                 'annotations': 'https://vis-www.cs.umass.edu/fddb/FDDB-folds.tgz',
+                 'list_bbox_celeba.txt': 'https://drive.google.com/uc?id=19X0GE3kP6tNatS9kZ2-Ks2_OeeCtqeFI'}
+    download_directory = os.path.join('data', 'zipped', 'experimental downloads')
+    download(test_urls, download_directory)